#!/usr/bin/env python3
"""
syndirella.check_inputs.py

This module contains the functions used to check the inputs for running the pipeline.
"""
import logging
import os
import re
from typing import List, Dict, Set, Tuple, Any

import glob2
import pandas as pd
from Bio.PDB import PDBParser
from rdkit import Chem

logger = logging.getLogger(__name__)


def check_csv(csv_path: str) -> None:
    """
    Make sure that the csv path exists, can be read, and contains the required columns.
    """
    if not os.path.exists(csv_path):
        logger.error("The csv path does not exist.")
        raise FileNotFoundError(f"The csv path {csv_path} does not exist.")
    df = pd.read_csv(csv_path)
    required_columns = ['smiles', 'compound_set', 'template', 'hit1']  # must contain at least one hit
    for col in required_columns:
        if col not in df.columns:
            logger.critical(f"The csv must contain the column {col}.")
            raise ValueError(f"The csv must contain the column {col}.")


def metadata_dict(metadata_path: str, long_code_column: str = 'Long code') -> Dict:
    """
    Get the metadata dictionary from the metadata file, checking that it contains the required columns.
    """
    if not os.path.exists(metadata_path):
        logger.error("The metadata path does not exist.")
        raise FileNotFoundError(f"The metadata path {metadata_path} does not exist.")
    metadata = pd.read_csv(metadata_path)
    if 'Code' in metadata.columns and long_code_column in metadata.columns:
        code_info: Dict = metadata.set_index('Code')[long_code_column].to_dict()
    else:
        logger.warning(
            f"The metadata does not contain the columns 'Code' and {long_code_column}. Searching for 'crystal_name' "
            "column instead.")
        if 'crystal_name' in metadata.columns:
            # use crystal_name as key and value to match dict
            logger.info("Using 'crystal_name' column as the key and value for the metadata dictionary.")
            code_info: Dict = {name: name for name in metadata['crystal_name']}
        else:
            raise ValueError(f"The metadata must contain the columns 'Code' and '{long_code_column}'.")
    return code_info


def check_template_paths(template_dir: str, csv_path: str, metadata_path: str) -> Set[str]:
    """
    Get the exact template paths, checking that they exist in the template directory.
    """
    if not os.path.isdir(template_dir):
        logger.error("The template directory does not exist.")
        raise NotADirectoryError(f"The template directory {template_dir} does not exist.")
    df = pd.read_csv(csv_path)

    if not len(df[df['template'].notna()]):
        logger.error("The template directory does not exist.")
        raise ValueError(f"Input CSV does not contain template values")

    templates: List[str] = [template.strip() for template in df['template'].tolist()]  # remove whitespace
    code_dict: Dict = metadata_dict(metadata_path)
    # get exact code for hit from metadata
    exact_codes = [key for key in code_dict for template in templates if template.lower() in key.lower()]
    template_paths = []
    for code in exact_codes:
        template_path = glob2.glob(f"{template_dir}/**/*{code}*.pdb")
        if len(template_path) == 0:
            logger.error(f"The template {code} does not exist in the template directory.")
            raise FileNotFoundError(f"The template {code} does not exist in the template directory.")
        elif len(template_path) > 1:
            logger.error(f"Multiple templates found for {code}. Please ensure that the template name is unique in the "
                         f"input csv.")
            raise ValueError(f"Multiple templates found for {code}. Please ensure that the template name is unique in"
                             f"the input csv.")
        template_paths.append(template_path[0])
    return set(template_paths)


def fill_in_product(row: pd.Series, step: int) -> None:
    """
    Fill in the scaffold for the given step.
    """
    # TODO
    # Use SMARTSHandler to do this
    pass


def check_route(i: int, row: pd.Series) -> None:
    """
    Checks that the route is in the correct format and fills in missing products if needed.
    """
    # fill series with nan if missing
    row = row.fillna(value='None')
    # find what number of steps the route is
    try:
        steps = [int(list(col.split('_')[-1])[-1]) for col in row.index if 'reaction_name' in col]
    except ValueError:
        logger.critical(f"Error in the route at row {i}. Please check names of columns to match the exact format"
                        f"as the template.")
        raise ValueError(f"Error in the route at row {i}. Please check names of columns to match the exact format"
                         f"as the template.")
    found = False
    last_step = max(steps)
    while found is False:
        if row[f'reaction_name_step{last_step}'] != 'None':  # use last filled reaction_name_stepX to find last step
            found = True
        else:
            last_step -= 1
    # check there are no missing reactants, reaction_names, or products for beginning and internal steps
    for step in range(1, last_step + 1):
        if step == 1:
            if row[f'reactant_step{step}'] == 'nan' or row[f'reactant2_step{step}'] == 'nan':  # only first step has 2
                logger.critical(f"Missing reactant for step {step} in route {i}.")
                raise ValueError(f"Missing reactant for step {step} in route {i}.")
        if step != last_step:
            if row[f'product_step{step}'] == 'nan':  # only internal steps have scaffold
                fill_in_product(row, step)
                logger.critical(f"Missing scaffold for step {step} in route {i}.")
                raise ValueError(f"Missing scaffold for step {step} in route {i}.")
        # check reaction_name
        if row[f'reaction_name_step{step}'] == 'nan':
            logger.critical(f"Missing reaction name for step {step} in route {i}.")
            raise ValueError(f"Missing reaction name for step {step} in route {i}.")
        # check reactant
        if row[f'reactant_step{step}'] == 'nan':
            logger.critical(f"Missing reactant for step {step} in route {i}.")
            raise ValueError(f"Missing reactant for step {step} in route {i}.")


def check_manual(csv_path: str) -> None:
    """
    Check that the manual dataframe is in the correct format, otherwise raise errors.
    """
    df = pd.read_csv(csv_path)
    # check that the route contains column names for at least 1 step
    required = ['reaction_name_step1', 'reactant_step1', 'reactant2_step1']
    if not all([col in df.columns for col in required]):
        logger.critical(f"Manual route must at least contain the columns {required}.")
        raise ValueError(f"Manual route must at least contain the columns {required}.")
    for i, row in df.iterrows():
        check_route(i, row)


def check_hit_names(csv_path: str, hits_path: str, metadata_path: str, long_code_column: str) -> None:
    """
    Check that the hit names are found within SDF.
    """
    df = pd.read_csv(csv_path)
    hit_cols = [col for col in df.columns if re.match(r'^hit\d+$', col)]
    hit_names = df[hit_cols].values.flatten()
    # remove nan and strip whitespace
    hit_names = [str(name).strip() for name in hit_names if str(name) != 'nan']
    if not os.path.exists(hits_path):
        logger.critical("The hits_path path does not exist.")
        raise FileNotFoundError(f"The hits_path path {hits_path} does not exist")
    sdf = Chem.SDMolSupplier(hits_path)
    sdf_names = [mol.GetProp('_Name') for mol in sdf]
    if not os.path.exists(metadata_path):  # could be None
        raise FileNotFoundError(f"The metadata path {metadata_path} does not exist.")
    code_dict = metadata_dict(metadata_path, long_code_column=long_code_column)
    # get the LongCodes for the hit names
    hit_longcodes = []
    for name in hit_names:
        matches = [code_dict[key] for key in code_dict if name.lower() in key.lower()]
        if len(matches) > 1:
            logger.critical(f"Multiple matches found in {metadata_path} using 'Code' for '{name}': {matches}. Please "
                            f"update the hit name in the input csv to be more specific.")
            raise ValueError(f"Multiple matches found for '{name}': {matches}")
        if len(matches) == 0:
            # could be an exact name for LongCode
            if name in sdf_names:
                hit_longcodes.append(name)
                continue
            logger.critical(f"No matches found in {metadata_path} using 'Code' for '{name}'. Please update the hit "
                            f"name in the input csv.")
            raise ValueError(f"No matches found for '{name}'")
        else:
            hit_longcodes.append(matches[0])
    # check if hit_longcodes are in sdf_names, not matching exactly, can be a substring
    if not all([any([longcode in sdf_name for sdf_name in sdf_names]) for longcode in hit_longcodes]):
        logger.critical(f"Not all hit names found in the sdf file. You might need to re-download hits_path and metadata"
                        f" from Fragalysis.")
        # raise ValueError(
        #     f"Not all hit names found in the sdf file. You might need to re-download hits_path and metadata"
        #     f" from Fragalysis. Or set the code_column argument to the correct column in the metadata (such as "
        #     f"'Experiment code' or 'Compound code'.")


def check_apo_template(template_path: str) -> None:
    """
    Check that the template is actually apo (containing no LIG).
    """
    parser = PDBParser(QUIET=True)
    try:
        structure = parser.get_structure('template', template_path)
    except Exception as e:
        logger.critical(f"Error parsing the template {template_path}: {e}")
        raise ValueError(f"Error parsing the template {template_path}: {e}")
    for model in structure:
        for chain in model:
            for residue in chain:
                if residue.get_resname() == 'LIG':
                    logger.critical(f"The template {template_path} contains 'LIG'. Please use an apo template.")
                    raise ValueError(f"The template {template_path} contains 'LIG'. Please use an apo template.")


## Additional functions for pipeline

def format_additional_info(row: pd.Series,
                           additional_columns: List[str]) -> Dict[str, Any]:
    """
    This function is used to format the additional info from the dataframe into a dictionary.
    """
    additional_info = {}
    for col in additional_columns:
        additional_info[col] = row[col]
    return additional_info


def get_exact_hit_names(row: pd.Series, metadata_path: str, hits_path: str) -> List[str]:
    """
    Get the exact hit name to use for placement.
    """
    code_dict = metadata_dict(metadata_path)
    hit_cols = [col for col in row.index if re.match(r'^hit\d+$', col)]
    hit_names = row[hit_cols].values.flatten()
    hit_names = [name.strip() for name in hit_names if str(name) != 'nan']
    sdf = Chem.SDMolSupplier(hits_path)
    sdf_names = [mol.GetProp('_Name') for mol in sdf]
    hit_longcodes = []
    for name in hit_names:
        matches = [code_dict[key] for key in code_dict if name.lower() in key.lower()]
        if len(matches) > 1:
            logger.critical(f"Multiple matches found in {metadata_path} using 'Code' for '{name}': {matches}. Please "
                            f"update the hit name in the input csv to be more specific.")
            raise ValueError(f"Multiple matches found in {metadata_path} using 'Code' for '{name}': {matches}. Please "
                             f"update the hit name in the input csv to be more specific.")
        if len(matches) == 0:
            # could be an exact name for LongCode
            if name in sdf_names:
                hit_longcodes.append(name)
                continue
            logger.critical(
                f"No matches found in {metadata_path} using 'Code' or in the hits SDF provided for '{name}'."
                f" Please update the hit name in the input csv.")
            raise ValueError(
                f"No matches found in {metadata_path} using 'Code' or in the hits SDF provided for '{name}'."
                f" Please update the hit name in the input csv.")
        else:
            hit_longcodes.append(matches[0])
    return hit_longcodes


def get_template_path(template_dir: str, template: str, metadata_path: str) -> str:
    """
    Get the exact template path to use for placement.
    """
    code_dict = metadata_dict(metadata_path)
    exact_code = [key for key in code_dict if template.lower() in key.lower()]
    if len(exact_code) == 0:
        logger.warning(f"The template {template} does not exist in the metadata, trying to continue....")
        template_path = glob2.glob(f"{template_dir}/**/*{template}*.pdb")
    else:
        template_path = glob2.glob(f"{template_dir}/**/*{exact_code[0]}*.pdb")
    if len(template_path) == 0:
<<<<<<< HEAD
        import mrich
        mrich.print(locals())
        logger.critical(f"The template {exact_code[0]} does not exist in the template directory.")
        raise FileNotFoundError(f"The template {exact_code[0]} does not exist in the template directory.")
=======
        logger.critical(f"The template {template} does not exist in the template directory.")
        raise FileNotFoundError(f"The template {template} does not exist in the template directory.")
>>>>>>> 3356f37d
    elif len(template_path) > 1:
        logger.critical(f"Multiple templates found for {template}. Please ensure that the template name is unique "
                        f"in the input csv.")
        raise ValueError(f"Multiple templates found for {template}. Please ensure that the template name is unique"
                         f"in the input csv.")
    return template_path[0]


def check_additional_columns(csv_path: str, additional_columns: List[str]) -> None:
    """
    Check that the additional columns are in the csv.
    """
    df = pd.read_csv(csv_path)
    for col in additional_columns:
        if col not in df.columns:
            logger.critical(f"The csv must contain the column {col} to add your desired metadata.")
            raise ValueError(f"The csv must contain the column {col} to add your desired metadata.")


def format_manual_route(row: pd.Series) -> Tuple[List[Tuple[Any, Any]], List[Any], int]:
    """
    Format route to output reactants, reaction names, and products.
    """
    # fill nan values
    row = row.fillna(value='None')
    # get the number of steps
    steps = [int(list(col.split('_')[-1])[-1]) for col in row.index if 'reaction_name' in col]
    found = False
    last_step: int = max(steps)
    while found is False:
        if row[f'reaction_name_step{last_step}'] == 'None':  # use last filled reaction_name_stepX to find last step
            last_step -= 1
        else:
            found = True
    # format reactants
    reactants = []
    reaction_names = []
    for step in range(1, last_step + 1):
        if step == 1:
            reactants_step = (row[f'reactant_step{step}'], row[f'reactant2_step{step}'])
            reactants.append(reactants_step)
        else:
            # one reactant is scaffold of previous step
            reactants_step = (row[f'product_step{step - 1}'], row[f'reactant_step{step}'])
            reactants.append(reactants_step)
        reaction_names.append(row[f'reaction_name_step{step}'])
    if len(reactants) != last_step:
        logger.critical(f"The number of reactants found does not match the number of steps in route for {row}.")
        raise ValueError(f"The number of reactants found does not match the number of steps in route for {row}.")
    if len(reaction_names) != last_step:
        logger.critical(f"The number of reaction names found does not match the number of steps in route for {row}.")
        raise ValueError(f"The number of reaction names found does not match the number of steps in route for {row}.")
    return reactants, reaction_names, last_step


###############################################

def check_pipeline_inputs(*,
                          csv_path: str,
                          template_dir: str,
                          hits_path: str,
                          metadata_path: str,
                          additional_columns: List[str],
                          manual_routes: bool,
                          long_code_column: str) -> None:
    """
    Check the inputs for the pipeline.
    """
    try:
        check_csv(csv_path)
        check_hit_names(csv_path, hits_path, metadata_path, long_code_column=long_code_column)
        check_additional_columns(csv_path, additional_columns)
        template_paths: Set[str] = check_template_paths(template_dir, csv_path, metadata_path)
        for template_path in template_paths:  # check each template
            check_apo_template(template_path)
        if manual_routes:
            check_manual(csv_path)
    except (TypeError, ValueError, FileNotFoundError):
        raise
    logger.info(f'All inputs are valid for {csv_path}.')<|MERGE_RESOLUTION|>--- conflicted
+++ resolved
@@ -274,15 +274,8 @@
     else:
         template_path = glob2.glob(f"{template_dir}/**/*{exact_code[0]}*.pdb")
     if len(template_path) == 0:
-<<<<<<< HEAD
-        import mrich
-        mrich.print(locals())
-        logger.critical(f"The template {exact_code[0]} does not exist in the template directory.")
-        raise FileNotFoundError(f"The template {exact_code[0]} does not exist in the template directory.")
-=======
         logger.critical(f"The template {template} does not exist in the template directory.")
         raise FileNotFoundError(f"The template {template} does not exist in the template directory.")
->>>>>>> 3356f37d
     elif len(template_path) > 1:
         logger.critical(f"Multiple templates found for {template}. Please ensure that the template name is unique "
                         f"in the input csv.")
