--- conflicted
+++ resolved
@@ -20,12 +20,8 @@
     This is the CobblersWorkshop class. It represents a full route.
     """
     def __init__(self, product: str, reactants: List[Tuple], reaction_names: List[str],
-<<<<<<< HEAD
                  num_steps: int, output_dir: str, filter: bool,
                  atoms_ids_expansion: dict = None):
-=======
-                 num_steps: int, output_dir: str, filter: bool):
->>>>>>> 4e30bb77
         self.product: str = product
         self.id: str = self.generate_inchi_ID()
         self.reactants: List[Tuple[str]] = reactants
@@ -34,11 +30,7 @@
         self.output_dir: str = output_dir
         self.smarts_handler = SMARTSHandler()
         self.filter: bool = filter
-<<<<<<< HEAD
         self.atoms_ids_expansion: dict = atoms_ids_expansion # should only be internal step
-=======
->>>>>>> 4e30bb77
-
         self.cobbler_benches: List[CobblerBench] = None # is this actually useful?
         self.first_library: Library = None
         self.final_library: Library = None
