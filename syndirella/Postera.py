#!/usr/bin/env python3
"""
Postera.py

This module contains the functionality for a Postera search.
"""
import json
import logging
import os
import random
import sys
import time
from typing import (Any, List, Dict, Tuple, Optional)

import requests
from rdkit import Chem

import syndirella.fairy as fairy
from syndirella.DatabaseSearch import DatabaseSearch
from syndirella.error import APIRetryLimitExceeded


class Postera(DatabaseSearch):
    """
    This class contains information about the Postera search. It will perform the Postera search using the
    perform_database_search function. It will also store the results of the Postera search as a .csv file.
    """

    def __init__(self):
        super().__init__()
<<<<<<< HEAD
        self.url = "https://api.asap.postera.ai"
=======
        self.url = os.environ["MANIFOLD_API_URL"]
>>>>>>> 86bc37cc
        self.api_key = os.environ["MANIFOLD_API_KEY"]
        self.logger = logging.getLogger(f"{__name__}")

    def perform_route_search(self,
                             compound: str) -> List[Dict[str, List[Dict[str, str]]]]:
        """
        This function is used to perform the route query.
        """
        self.logger.info(f"Running retrosynthesis analysis for {compound}...")
        if not isinstance(compound, str):
            self.logger.error("Smiles must be a string.")
            raise TypeError("Smiles must be a string.")
        retro_hits: List[Dict] | None = Postera.get_search_results(  # will be None if errored out
            url=f'{self.url}/api/v1/retrosynthesis/',
            api_key=self.api_key,
            data={
                'smiles': compound,
                "withPurchaseInfo": True,
                "vendors": ["enamine_bb", "mcule", "mcule_ultimate", 'generic']
            },
            max_pages=10
        )
        return retro_hits

    def perform_database_search(self,
                                reactant: Chem.Mol,
                                reaction_name: str,
                                search_type: str = "superstructure",
                                vendors: list[str] = ['enamine_bb', 'mcule', 'mcule_ultimate', 'enamine_real',
                                                      'enamine_made']) -> List[str] | None:
        """
        This function is used to perform the Postera search using the database_search_function.
        """
        # 1. Get additional similar reactant if reaction is one with additional reactants
        reactant_filters = fairy.load_reactant_filters()
        reactants: List[str] = fairy.find_similar_reactants(reactant=reactant,
                                                            reaction_name=reaction_name,
                                                            reactant_filters=reactant_filters)
        # 2. Perform the search for all
        hits_all: List[Tuple[str, float]] = []
        for smiles in reactants:
            if search_type == "superstructure":
                hits: List[Tuple[str, float]] | None = self.perform_superstructure_search(smiles, vendors=vendors)
                if hits is None:  # if the API query failed
                    return None
                self.logger.info(f'Found {len(hits)} hits for {smiles} before filtering.')
                hits_all.extend(hits)
        filtered_hits: List[str] = fairy.filter_molecules(hits=hits_all)
        return filtered_hits

    def perform_superstructure_search(self,
                                      smiles: str,
                                      queryThirdPartyServices: bool = False,
                                      keep_catalogue: bool = False,
                                      vendors: list[str] = ['all']) -> List[Tuple[str, Tuple[str, str] | None]] | None:
        """
        This function is used to perform the Postera superstructure search.
        """
        self.logger.info(f"Running superstructure search for {smiles}.")
        self.logger.info(f"Querying third party services: {queryThirdPartyServices}")
        self.logger.info(f"Vendor list: {vendors}")
        if not isinstance(smiles, str):
            self.logger.error("Smiles must be a string.")
            raise TypeError("Smiles must be a string.")
        superstructure_hits: List[Dict] | None = Postera.get_search_results(
            url=f'{self.url}/api/v1/superstructure/',
            api_key=self.api_key,
            data={
                'smiles': smiles,
                "entryType": "both",
                "patentDatabases": [],  # don't search over patent databases,
                "withPurchaseInfo": True,
                "queryThirdPartyServices": queryThirdPartyServices,
                "vendors": vendors
            },
            max_pages=10
        )
        hits_info: List[Tuple[str, Tuple[str, str] | None]] | None = self.structure_output(superstructure_hits,
                                                                                           query_smiles=smiles,
                                                                                           keep_catalogue=keep_catalogue)

        return hits_info

    def perform_exact_search(self,
                             smiles: str,
                             queryThirdPartyServices: bool = False,
                             catalogues: List[str] = ["all"]) -> List[Dict]:
        """
        This function is used to perform the Postera exact search.
        """
        self.logger.info(f"Running exact search for {smiles}.")
        self.logger.info(f"Searching in catalogues: {catalogues}")
        if not isinstance(smiles, str):
            self.logger.error("Smiles must be a string.")
            raise TypeError("Smiles must be a string.")
        exact_hits: List[Dict] = Postera.get_search_results(
            url=f'{self.url}/api/v1/exact/',
            api_key=self.api_key,
            data={
                'smiles': smiles,
                "queryThirdPartyServices": queryThirdPartyServices,
                "withPurchaseInfo": True,
                "vendors": catalogues
            },
            max_pages=10
        )
        return exact_hits

    def perform_exact_batch_search(self,
                                   smiles_list: List[str],
                                   queryThirdPartyServices: bool = False,
                                   catalogues: List[str] = ["all"]) -> List[Dict]:
        """
        Performs exact search with a batch of smiles.
        """
        self.logger.info(f"Running exact search for {len(smiles_list)} smiles.")
        self.logger.info(f"Searching in catalogues: {catalogues}")
        if not isinstance(smiles_list, list):
            self.logger.error("Smiles must be in a list.")
            raise TypeError("Smiles must be in a list.")
        exact_hits: List[Dict] = Postera.get_search_results(
            url=f'{self.url}/api/v1/exact/batch/',
            api_key=self.api_key,
            data={
                "smilesList": smiles_list,
                "queryThirdPartyServices": queryThirdPartyServices,
                "vendors": catalogues
            },
            max_pages=10
        )
        return exact_hits

    def structure_output(self, hits: List[Dict] | None, query_smiles: str, keep_catalogue: bool = False) -> List[
                                                                                                                Tuple[
                                                                                                                    str,
                                                                                                                    Tuple[
                                                                                                                        str, str] | None]] | None:
        """
        Formats output into a list of tuples with smiles and catalogue.
        """
        hits_info: List[Tuple[str, Tuple[str, str] | None]] = []
        if hits is None:
            self.logger.critical(
                f"Error with API output, returning empty list for superstructure search for {query_smiles}!")
            return None
        for hit in hits:
            if keep_catalogue and type(hit['catalogEntries']) is list and len(hit['catalogEntries']) > 0:
                for entry in hit['catalogEntries']:
                    entry: dict
                    hits_info.append((hit['smiles'], (entry['catalogName'], entry['catalogId'])))
            else:
                hits_info.append((hit['smiles'], None))
        if len(hits_info) == 0:
            self.logger.warning(
                f"No superstructures found for {query_smiles}, returning original query reactant, {query_smiles}.")
            # add query smiles just in case it's not returned
            hits_info.append((query_smiles, None))
        return hits_info

    @staticmethod
    def get_resp_json(url: str,
                      api_key: str,
                      data: Dict = None,
                      retries: int = 50,
                      backoff_factor: float = 0.5) -> Optional[Dict] | None:
        """
        Directly get the response json from a request, with retry mechanism for handling 429 status code.
        """
        logger = logging.getLogger(__name__)
        for attempt in range(retries):
            try:
                response = requests.post(
                    url,
                    headers={
                        'X-API-KEY': api_key,
                        'Content-Type': 'application/json',
                    },
                    data=json.dumps(data),
                )

                if response.status_code in [429, 504]:
                    if attempt < retries - 1:
                        # Calculate wait time using jittered exponential backoff strategy with at most 3 minutes
                        wait_time = backoff_factor * (2 ** attempt)
                        if wait_time > 180:
                            # choose randomly num attempts to wait for
                            wait_time = random.uniform(0, 180)
                        error_type = "Rate limit exceeded" if response.status_code == 429 else "Gateway timeout"
                        logger.warning(f"{error_type}. Waiting for {wait_time} seconds before retrying...")
                        time.sleep(wait_time)
                        continue
                    else:
                        logger.error(
                            f"Max retries exceeded with status code {response.status_code}. Please try again later. "
                            f"{response.status_code}")
                        raise APIRetryLimitExceeded(smiles=data.get('smiles', None))

                response.raise_for_status()
                return response.json()

            except requests.exceptions.HTTPError as err:
                logger.error(f"HTTP error: {err}")
            except requests.exceptions.ConnectionError as err:
                logger.error(f"Connection error: {err}")
            except requests.exceptions.Timeout as err:
                logger.error(f"Timeout error: {err}")
            except requests.exceptions.RequestException as err:
                logger.error(f"Error: {err}")
                break  # Exit the loop on non-recoverable errors

        return None

    @staticmethod
    def get_search_results(url: str,
                           api_key: str,
                           data: Dict[str, Any],
                           page: int = 1,
                           max_pages: int = 900) -> List[Dict] | None:
        """
        Recursively get all pages for the endpoint until reach null next page or
        the max_pages threshold. The default max_pages is set to 900 since the recursion limit is 1000.
        """
        current_limit = sys.getrecursionlimit()
        if max_pages > (current_limit - 100):
            raise ValueError(f"max_pages ({max_pages}) too close to recursion limit ({current_limit})")
        # List where we will gather up all the hits_path.
        all_hits = []
        data = {
            **data,
            'page': page,
        }
        response: Dict | None = Postera.get_resp_json(url, api_key, data)
        if response is None:  # API error, returning None
            return None
        elif response.get('results') is not None:
            all_hits.extend(response.get('results', []))
        elif response.get('routes') is not None:
            all_hits.extend(response.get('routes', []))
        # Grab more hits_path if there is a next page supplied.
        if page >= max_pages:
            return all_hits
        next_page = response.get('nextPage', None)
        if next_page is not None:
            next_hits = Postera.get_search_results(
                url,
                api_key,
                data,
                next_page,
                max_pages
            )
            all_hits.extend(next_hits)
        return all_hits

    def make_query(self):
        """
        This function is used to make a query to the Postera database.
        """
        pass

    def save_database_search(self):
        """
        This function is used to save the results of the Postera search as a .csv file.
        """
        pass

    def load_database_search(self):
        """
        This function is used to load the results of the Postera search from a .csv file.
        """
        pass<|MERGE_RESOLUTION|>--- conflicted
+++ resolved
@@ -28,11 +28,7 @@
 
     def __init__(self):
         super().__init__()
-<<<<<<< HEAD
-        self.url = "https://api.asap.postera.ai"
-=======
         self.url = os.environ["MANIFOLD_API_URL"]
->>>>>>> 86bc37cc
         self.api_key = os.environ["MANIFOLD_API_KEY"]
         self.logger = logging.getLogger(f"{__name__}")
 
