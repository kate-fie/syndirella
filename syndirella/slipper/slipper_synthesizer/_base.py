#!venv/bin/env python3
"""
slipper_synthesizer/_base.py

This module contains the SlipperSynthesizer class.
"""
from typing import (List, Dict, Tuple)
from rdkit import Chem
from rdkit.Chem import rdFMCS
from syndirella.cobblers_workshop._library import Library
from syndirella.slipper.slipper_synthesizer._label import Labeler
import pandas as pd
from rdkit.Chem.EnumerateStereoisomers import EnumerateStereoisomers, StereoEnumerationOptions
import os

class SlipperSynthesizer:
    """
    This class is used to perform the whole process of finding products of the analogues of reactants.
    Since the final elaborated products are 'slippers' in this analogy, the SlipperSynthesizer
    is where these slippers are made.

    This is supposed to be instantiated for each step in the route.
    """

<<<<<<< HEAD
    def __init__(self, library: Library,
                 atom_ids_expansion: dict = None):
=======
    def __init__(self, library: Library, cluster: bool, atom_ids_expansion: dict):
>>>>>>> 4e30bb77
        self.library = library
        self.cluster = cluster
        self.analogues_dataframes_to_react: Dict[str, pd.DataFrame] = {}
        self.analogue_columns: List[str] = None
        self.products: pd.DataFrame = None
        self.reactant_combinations: pd.DataFrame = None
        self.final_products_csv_path: str = None
        self.atom_ids_expansion: dict = atom_ids_expansion

    def get_products(self) -> pd.DataFrame:
        """
        This function is used to find the products of the analogues of reactants. It is the main function that is
        called.
        """
        # Check if products already exist
        if self.check_product_csv_exists():
            self.load_products()
            return self.products
        # Filter analogues
        self.filter_analogues()
        # Get cartesian product of all analogues
        self.reactant_combinations: pd.DataFrame = self.combine_analogues()
        # Find products by applying reaction
        self.products: pd.DataFrame = self.find_products_from_reactants()
        return self.products

    def check_product_csv_exists(self):
        """
        This function checks if the products csv already exists and if so it loads it.
        """
        csv_name = (f"{self.library.id}_{self.library.reaction.reaction_name}_products_"
                    f"{self.library.current_step}of{self.library.num_steps}.csv")
        if self.library.num_steps != self.library.current_step:
            csv_path = os.path.join(self.library.output_dir, 'extra', csv_name)
            if os.path.exists(csv_path):
                print(f"Products already exist at {csv_path}. "
                      f"Loading from file...")
                return True
        else:
            final_csv_path = os.path.join(self.library.output_dir, csv_name)
            if os.path.exists(final_csv_path):
                print(f"Products already exist at {final_csv_path}. "
                      f"Loading from file...")
                return True
        return False

    def load_products(self):
        """
        This function loads the product .csv file.
        """
        csv_name = (f"{self.library.id}_{self.library.reaction.reaction_name}_products_"
                    f"{self.library.current_step}of{self.library.num_steps}.csv")
        if self.library.num_steps != self.library.current_step:
            self.products = pd.read_csv(f"{self.library.output_dir}/extra/{csv_name}")
        else:
            self.products = pd.read_csv(f"{self.library.output_dir}/{csv_name}")
        # Check if any 'Unnamed' columns and remove them
        unnamed_columns = [col for col in self.products.columns if 'Unnamed' in col]
        if len(unnamed_columns) > 0:
            self.products.drop(unnamed_columns, axis=1, inplace=True)
        print(f"Loaded {len(self.products)} products.")

    def filter_analogues(self):
        """
        This function is used to go through the analogue dataframes, passing them to filter_analogues_on_smarts and
        also ordering by metrics.
        Finally it filters the analogues by number, making sure there aren't too many for an obscene number of products.
        """
        for key, value in self.library.analogues_dataframes.items():
            reactant_prefix = key
            df: pd.DataFrame = value[0]
            analogue_columns: Tuple[str, str] = value[1]
            self.analogue_columns = [column for column in analogue_columns]
            df = self.filter_analogues_on_smarts(df, analogue_columns, reactant_prefix)
            df = self.order_analogues(df, reactant_prefix)
            self.analogues_dataframes_to_react[key] = df
        # Filters analogue df by size, shortens if necessary
        self.filter_analogues_by_size()

    def order_analogues(self, df: pd.DataFrame, reactant_prefix: str) -> pd.DataFrame:
        """
        This function is used to order the analogues dataframes by num atom diff to base compound,
        number of reactant matches found, and lead time.
        """
        print(f"Ordering analogues of r{reactant_prefix} before finding products...")
        # Add num_atom_diff to base reactant, which is the first reactant
        base_reactant = df[f"{reactant_prefix}_mol"].iloc[0]
        df[f'{reactant_prefix}_num_atom_diff'] = (
            df[f"{reactant_prefix}_mol"].apply(lambda x: self.calc_num_atom_diff(base_reactant, x)))
        # get columns to sort by
        ordered_columns = [f'{reactant_prefix}_lead_time', f'{reactant_prefix}_num_atom_diff', 'num_matches']
        matching_columns = []
        # Iterate over each substring in the order of preference
        for substring in ordered_columns:
            # Find and append columns that contain the current substring
            matching_columns.extend([col for col in df.columns if substring in col])
        # sort column order
        df = df.sort_values(by=matching_columns, ascending=[True, True, True])
        df.reset_index(drop=True, inplace=True)
        return df

    def filter_analogues_on_smarts(self, df: pd.DataFrame, analogue_columns: Tuple[str, str], reactant_prefix: str) \
            -> pd.DataFrame:
        """
        This function is used to filter the analogues of reactants dataframes to make sure each analogue contains only
        the SMARTS pattern of the original reactant and not the other reactant.
        """
        print('Filtering analogues of reactants on SMARTS...')
        orig_df = df.copy()
        # filter out rows with both 'r1' and 'r2' true (i.e. contains both reactants)
        df = df[~(df[analogue_columns[0]] & df[analogue_columns[1]])]
        # only keep rows with original analogue_prefix true
        orig_r_column = [col for col in analogue_columns if reactant_prefix in col][0]
        df.reset_index(drop=True, inplace=True)
        num_filtered = len(orig_df) - len(df)
        percent_diff = round((num_filtered / len(orig_df)) * 100, 2)
        print(f'Filtered {num_filtered} rows ({percent_diff}%) from {reactant_prefix} dataframe.')
        return df

    def filter_analogues_by_size(self):
        """
        This function is used to filter the analogues dataframes by length. Need to make sure the final combination 
        is less than 10,000.

        If longer than 10,000 will cluster analogues and sample on diversity.
        """
        max_allowed_size = 10000
        lengths: List[int] = [len(df) for df in self.analogues_dataframes_to_react.values()]
        product_of_lengths = lengths[0] * lengths[1]
        if product_of_lengths <= max_allowed_size:
            return  # No need to filter
        max_length_each = int(max_allowed_size ** 0.5)  # Taking the square root will give an approximation
        if lengths[0] > max_length_each and lengths[1] <= max_length_each:
            # Cut the first dataframe
            analogue_prefix = list(self.analogues_dataframes_to_react.keys())[0]
            print(f"Too many analogues for r{analogue_prefix}.")
            analogue_df = self.analogues_dataframes_to_react[analogue_prefix]
<<<<<<< HEAD
            shortened_analogue_df = self.cut_analogues(analogue_df, max_length_each, analogue_prefix)
=======
            if self.cluster:
                shortened_analogue_df = self.cluster_analogues(analogue_df, max_length_each, analogue_prefix)
            else:
                shortened_analogue_df = self.cut_analogues(analogue_df, max_length_each, analogue_prefix)
>>>>>>> 4e30bb77
            self.analogues_dataframes_to_react[analogue_prefix] = shortened_analogue_df
        elif lengths[1] > max_length_each and lengths[0] <= max_length_each:
            # Cut the second dataframe
            analogue_prefix = list(self.analogues_dataframes_to_react.keys())[1]
            print(f"Too many analogues for r{analogue_prefix}.")
            analogue_df = self.analogues_dataframes_to_react[analogue_prefix]
<<<<<<< HEAD
            shortened_analogue_df = self.cut_analogues(analogue_df, max_length_each, analogue_prefix)
=======
            if self.cluster:
                shortened_analogue_df = self.cluster_analogues(analogue_df, max_length_each, analogue_prefix)
            else:
                shortened_analogue_df = self.cut_analogues(analogue_df, max_length_each, analogue_prefix)
>>>>>>> 4e30bb77
            self.analogues_dataframes_to_react[analogue_prefix] = shortened_analogue_df
        else:
            # Cut both dataframes to max_length_each
            print(f"Too many analogues for both reactants.")
            for key in self.analogues_dataframes_to_react.keys():
<<<<<<< HEAD
                self.analogues_dataframes_to_react[key] = self.cut_analogues(
                    self.analogues_dataframes_to_react[key],
                    max_length_each, key)
=======
                if self.cluster:
                    self.analogues_dataframes_to_react[key] = self.cluster_analogues(
                        self.analogues_dataframes_to_react[key],
                        max_length_each, key)
                else:
                    self.analogues_dataframes_to_react[key] = self.cut_analogues(
                        self.analogues_dataframes_to_react[key],
                        max_length_each, key)
>>>>>>> 4e30bb77

    def cut_analogues(self, df: pd.DataFrame, max_length_each: int, analogue_prefix: int) -> pd.DataFrame:
        """
        This function is used to cut the analogues dataframes to max_length_each by just taking the head.
        """
        print(f"Cutting {len(df) - max_length_each} analogues from "
<<<<<<< HEAD
              f"{analogue_prefix} dataframe.")
=======
              f"r{analogue_prefix} dataframe.")
>>>>>>> 4e30bb77
        return df.head(max_length_each)

    def cluster_analogues(self, df: pd.DataFrame, max_length_each: int, analogue_prefix: int) -> pd.DataFrame:
        """
        This function is used to cluster the analogues dataframes to max_length_each by k-means clustering.
        The number of clusters is the number max length each. Might be too much...
        """
        print(f"K-means clustering and sampling {len(df) - max_length_each} analogues from "
              f"r{analogue_prefix} dataframe.")
        # cluster
        df = self.cluster_analogues_on_fingerprint(df)
        # sample
        df = self.sample_analogues(df, max_length_each)
        return df

    def combine_analogues(self):
        """
        This function is used to combine the analogues of reactants into 1 dataframe that the products are found from.
        """
        # Get all the analogues dataframes
        r1 = self.analogues_dataframes_to_react['r1']
        r2 = self.analogues_dataframes_to_react['r2']
        combinations = pd.MultiIndex.from_product([r1.index, r2.index], names=['r1', 'r2']).to_frame(index=False)
        #before merging drop analogue_columns
        r1.drop(self.analogue_columns, axis=1, inplace=True)
        r2.drop(self.analogue_columns, axis=1, inplace=True)
        # merge indicies with original dataframes
        combinations = combinations.merge(r1, left_on='r1', right_index=True)
        combinations = combinations.merge(r2, left_on='r2', right_index=True)
        # drop extra columns
        combinations.drop(['r1', 'r2'], axis=1, inplace=True)
        combinations.reset_index(drop=True, inplace=True)
        # make sure there are no repeats
        combinations.drop_duplicates(inplace=True)
        return combinations

    def find_products_from_reactants(self) -> pd.DataFrame:
        """
        This function is used to find the products of the reactant combinations.
        """
        # Apply reaction to reactant combinations
        products: pd.DataFrame = self.reactant_combinations.apply(self.apply_reaction, axis=1)
        # Explode dataframe in case of multiple products
        products = products.explode('smiles').reset_index(drop=True)
        products = products.explode('num_atom_diff').reset_index(drop=True)
        # Filter products
        products = self.filter_products(products)
        # Add metadata
        products = self.add_metadata(products)
        # Enumerate stereoisomers
        all_products = self.enumerate_stereoisomers(products)
        print(f"Found {len(all_products)} products.")
        return all_products

    def apply_reaction(self, row) -> pd.Series:
        """
        This function applies the original reaction to each row of the reactant combinations dataframe. Can return 
        multiple products. 
        """
        # only get num_atom_diff if final step of route
        reaction: Chem.rdChemReactions = self.library.reaction.reaction_pattern
        r1: str = row['r1_mol']
        r2: str = row['r2_mol']
        products = reaction.RunReactants((r1, r2))
        if len(products) > 1: # should only return 1 product, if more than 1 then there are selectivity issues
            print(f"Found multiple products at {row.name}. Flagging...")
            row['flag'] = 'one_of_multiple_products'
            if all([self.can_be_sanitized(product[0]) for product in products]):
                row['smiles'] = [Chem.MolToSmiles(product[0]) for product in products]
                row['num_atom_diff'] = [self.calc_num_atom_diff(self.library.reaction.product, product[0]) for product in products]
            return row
        if len(products) == 0:
            print("No products found.")
            row['flag'] = None
            row['smiles'] = None
            row['num_atom_diff'] = None
            return row
        product = products[0]
        if self.can_be_sanitized(product):
            base = self.library.reaction.product
            num_atom_diff = self.calc_num_atom_diff(base, product)
            row['flag'] = None
            row['smiles'] = Chem.MolToSmiles(product)
            row['num_atom_diff'] = num_atom_diff
            return row

    def can_be_sanitized(self, mol):
        try:
            Chem.SanitizeMol(mol)
            return True
        except:
            return False

    def calc_num_atom_diff(self, base: Chem.Mol, product: Chem.Mol) -> int:
        """
        This function is used to calculate the number of atoms added to another compound compared to the base compound.
        """
        mcs = rdFMCS.FindMCS([base, product])
        mcs_mol = Chem.MolFromSmarts(mcs.smartsString)
        mcs_atoms = mcs_mol.GetNumAtoms()
        new_mol_atoms = product.GetNumAtoms()
        difference = new_mol_atoms - mcs_atoms
        return difference

    def filter_products(self, products: pd.DataFrame) -> pd.DataFrame:
        """
        This function is used to filter the products dataframe to remove any rows with None values. Also
        removes duplicates.
        """
        products.dropna(subset=['smiles'], inplace=True, axis=0)
        products.dropna(inplace=True, axis=1, how='all')
        products.drop_duplicates(inplace=True, ignore_index=True)
        # reorder by num_atom_diff if calculated
        if 'num_atom_diff' in products.columns:
            products.sort_values(by=['num_atom_diff'], inplace=True)
        products.reset_index(drop=True, inplace=True)
        return products

    def add_metadata(self, products: pd.DataFrame) -> pd.DataFrame:
        """
        This function is used to add metadata to the products dataframe.
        """
        products['name'] = products.apply(self.create_name, axis=1)
        products['reaction'] = self.library.reaction.reaction_name
        products['step'] = self.library.current_step
        products['total_steps'] = self.library.num_steps
        products['base_compound'] = f"{self.library.id}_base"
        return products

    def create_name(self, row):
        """
        This function is used to create a name for the product. Does not create a unique name for non final step
        products.
        """
        if row['smiles'] is None or self.library.num_steps != self.library.current_step:
            return None
        else:
            if row['num_atom_diff'] == 0:
                name = f"{self.library.id}-base"
            else:
                name = f"{self.library.id}-{row.name}"
        return name

    def enumerate_stereoisomers(self, products: pd.DataFrame) -> pd.DataFrame:
        """
        This function is used to enumerate the stereoisomers of the products.
        """
        new_rows = []
        for index, row in products.iterrows():
            stereoisomers = self.find_stereoisomers(row['smiles'])
            for i, iso in enumerate(stereoisomers):
                new_row = row.copy()
                new_row['smiles'] = iso
                new_row['name'] = f"{row['name']}-{chr(65 + i)}"  # Appending A, B, C, etc., to the name
                new_row['conformer'] = chr(65 + i)
                new_rows.append(new_row)
        new_df = pd.DataFrame(new_rows)
        exploded_df = pd.concat([products, new_df], ignore_index=True)
        # remove NaNs
        exploded_df = exploded_df.dropna()
        exploded_df.reset_index(drop=True, inplace=True)
        return exploded_df

    def find_stereoisomers(self, smiles: str) -> list():
        # This function should return a list of stereoisomers for the given SMILES string.
        mol = Chem.MolFromSmiles(smiles)
        # Generate all stereoisomers
        opts = StereoEnumerationOptions(unique=True)
        isomers = list(EnumerateStereoisomers(mol, options=opts))
        isomer_list = [Chem.MolToSmiles(isomer, isomericSmiles=True) for isomer in isomers]
        return isomer_list

    def save_products(self):
        """
        This function is used to save the products dataframe as a .csv file.
        """
        csv_name = (f"{self.library.id}_{self.library.reaction.reaction_name}_products_"
                    f"{self.library.current_step}of{self.library.num_steps}.csv")
        if self.library.num_steps != self.library.current_step:
            print("Since these products are not the final products they will be saved in the /extra folder. \n")
            print("Saving products to {self.library.output_dir}/extra/{csv_name} \n")
            os.makedirs(f"{self.library.output_dir}/extra/", exist_ok=True)
            self.products.to_csv(f"{self.library.output_dir}/extra/{csv_name}")
        else:
            self.final_products_csv_path: str = f"{self.library.output_dir}/{csv_name}"
            print(f"Saving final products to {self.final_products_csv_path} \n")
            os.makedirs(f"{self.library.output_dir}/", exist_ok=True)
            self.products.to_csv(self.final_products_csv_path)

    def label_products(self):
        """
        This function makes a new instance of the Labeler class and calls the label_products function.
        """
        labeler = Labeler(self.products, self.atom_ids_expansion, self.library)
        self.products = labeler.label_products()










<|MERGE_RESOLUTION|>--- conflicted
+++ resolved
@@ -22,14 +22,9 @@
     This is supposed to be instantiated for each step in the route.
     """
 
-<<<<<<< HEAD
     def __init__(self, library: Library,
                  atom_ids_expansion: dict = None):
-=======
-    def __init__(self, library: Library, cluster: bool, atom_ids_expansion: dict):
->>>>>>> 4e30bb77
         self.library = library
-        self.cluster = cluster
         self.analogues_dataframes_to_react: Dict[str, pd.DataFrame] = {}
         self.analogue_columns: List[str] = None
         self.products: pd.DataFrame = None
@@ -165,58 +160,28 @@
             analogue_prefix = list(self.analogues_dataframes_to_react.keys())[0]
             print(f"Too many analogues for r{analogue_prefix}.")
             analogue_df = self.analogues_dataframes_to_react[analogue_prefix]
-<<<<<<< HEAD
             shortened_analogue_df = self.cut_analogues(analogue_df, max_length_each, analogue_prefix)
-=======
-            if self.cluster:
-                shortened_analogue_df = self.cluster_analogues(analogue_df, max_length_each, analogue_prefix)
-            else:
-                shortened_analogue_df = self.cut_analogues(analogue_df, max_length_each, analogue_prefix)
->>>>>>> 4e30bb77
             self.analogues_dataframes_to_react[analogue_prefix] = shortened_analogue_df
         elif lengths[1] > max_length_each and lengths[0] <= max_length_each:
             # Cut the second dataframe
             analogue_prefix = list(self.analogues_dataframes_to_react.keys())[1]
             print(f"Too many analogues for r{analogue_prefix}.")
             analogue_df = self.analogues_dataframes_to_react[analogue_prefix]
-<<<<<<< HEAD
             shortened_analogue_df = self.cut_analogues(analogue_df, max_length_each, analogue_prefix)
-=======
-            if self.cluster:
-                shortened_analogue_df = self.cluster_analogues(analogue_df, max_length_each, analogue_prefix)
-            else:
-                shortened_analogue_df = self.cut_analogues(analogue_df, max_length_each, analogue_prefix)
->>>>>>> 4e30bb77
             self.analogues_dataframes_to_react[analogue_prefix] = shortened_analogue_df
         else:
             # Cut both dataframes to max_length_each
             print(f"Too many analogues for both reactants.")
             for key in self.analogues_dataframes_to_react.keys():
-<<<<<<< HEAD
                 self.analogues_dataframes_to_react[key] = self.cut_analogues(
                     self.analogues_dataframes_to_react[key],
                     max_length_each, key)
-=======
-                if self.cluster:
-                    self.analogues_dataframes_to_react[key] = self.cluster_analogues(
-                        self.analogues_dataframes_to_react[key],
-                        max_length_each, key)
-                else:
-                    self.analogues_dataframes_to_react[key] = self.cut_analogues(
-                        self.analogues_dataframes_to_react[key],
-                        max_length_each, key)
->>>>>>> 4e30bb77
-
     def cut_analogues(self, df: pd.DataFrame, max_length_each: int, analogue_prefix: int) -> pd.DataFrame:
         """
         This function is used to cut the analogues dataframes to max_length_each by just taking the head.
         """
         print(f"Cutting {len(df) - max_length_each} analogues from "
-<<<<<<< HEAD
               f"{analogue_prefix} dataframe.")
-=======
-              f"r{analogue_prefix} dataframe.")
->>>>>>> 4e30bb77
         return df.head(max_length_each)
 
     def cluster_analogues(self, df: pd.DataFrame, max_length_each: int, analogue_prefix: int) -> pd.DataFrame:
